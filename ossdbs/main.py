# Copyright 2023, 2024 Konstantin Butenko, Jan Philipp Payonk
# Copyright 2023, 2024 Johannes Reding, Julius Zimmermann
# SPDX-License-Identifier: GPL-3.0-or-later

import argparse
import json
import logging
import os
import pprint
import time

import ngsolve

from ossdbs import set_logger
from ossdbs.api import (
    create_bounding_box,
    generate_electrodes,
    load_images,
    prepare_dielectric_properties,
    prepare_solver,
    prepare_stimulation_signal,
    prepare_volume_conductor_model,
<<<<<<< HEAD
    run_PAM,
=======
>>>>>>> 6abb7c15
    run_stim_sets,
    run_volume_conductor_model,
    set_contact_and_encapsulation_layer_properties,
)
from ossdbs.fem import ConductivityCF
from ossdbs.model_geometry import BoundingBox, BrainGeometry, ModelGeometry
from ossdbs.utils.settings import Settings
from ossdbs.utils.type_check import TypeChecker

_logger = logging.getLogger(__name__)


def main() -> None:
    """Main function to run OSS-DBS in CLI mode."""
    parser = argparse.ArgumentParser(
        prog="OSS-DBS",
        description="Welcome to OSS-DBS v2.",
        epilog="Please report bugs and errors on GitHub",
    )
    parser.add_argument(
        "--loglevel", type=int, help="specify verbosity of logger", default=logging.INFO
    )
    parser.add_argument(
        "input_dictionary", type=str, help="input dictionary in JSON format"
    )
    args = parser.parse_args()

    timings = {}
    time_0 = time.time()
    set_logger(level=args.loglevel)

    _logger.info("Loading settings from input file")
    _logger.debug(f"Input file: {args.input_dictionary}")
    with open(args.input_dictionary) as json_file:
        input_settings = json.load(json_file)

    settings = Settings(input_settings).complete_settings()
    TypeChecker.check(settings)

    # add the stimulation folder (where input dict.json is stored, needed for Lead-DBS)
    settings["StimulationFolder"] = os.path.dirname(
        os.path.abspath(args.input_dictionary)
    )

    _logger.debug(f"Final settings:\\ {settings}")

    # create output path
    if not os.path.isdir(settings["OutputPath"]):
        os.mkdir(settings["OutputPath"])
    # create fail flag
    open(
        os.path.join(
            settings["StimulationFolder"], "fail_" + settings["FailFlag"] + ".txt"
        ),
        "w",
    ).close()

    time_1 = time.time()
    timings["Settings"] = time_1 - time_0
    time_0 = time_1

    mri_image, dti_image = load_images(settings)

    time_1 = time.time()
    timings["MRI"] = time_1 - time_0
    time_0 = time_1

    electrodes = generate_electrodes(settings)

    time_1 = time.time()
    timings["Electrodes"] = time_1 - time_0
    time_0 = time_1

    _logger.info("Generate full model geometry")
    # MRI image is default choice for brain construction
    if "BrainRegion" in settings:
        _logger.debug("Generating model geometry for fixed brain region")
        region_parameters = settings["BrainRegion"]
        brain_region = create_bounding_box(region_parameters)
        shape = settings["BrainRegion"]["Shape"]
        brain_model = BrainGeometry(shape, brain_region)
    else:
        _logger.debug("Generating model geometry from MRI image")
        # attention: bounding box is given in voxel space!
        brain_region = mri_image.bounding_box
        shape = "Ellipsoid"
        # transformation to real space in geometry creation
        _logger.debug(
            "Generate OCC model, passing transformation matrix from MRI image"
        )
        brain_model = BrainGeometry(
            shape,
            brain_region,
            trafo_matrix=mri_image.trafo_matrix,
            translation=mri_image.translation,
        )
        start, end = brain_model.geometry.bounding_box
        brain_region = BoundingBox(start, end)
        _logger.debug(
            f"Bounding box in real space: {brain_region.start}, {brain_region.end}"
        )

    geometry = ModelGeometry(brain_model, electrodes)

    time_1 = time.time()
    timings["ModelGeometry"] = time_1 - time_0
    time_0 = time_1

    set_contact_and_encapsulation_layer_properties(settings, geometry)

    time_1 = time.time()
    timings["ContactProperties"] = time_1 - time_0
    time_0 = time_1

    dielectric_properties = prepare_dielectric_properties(settings)

    time_1 = time.time()
    timings["DielectricModel"] = time_1 - time_0
    time_0 = time_1

    _logger.info("Prepare conductivity coefficient function")
    materials = settings["MaterialDistribution"]["MRIMapping"]
    conductivity = ConductivityCF(
        mri_image,
        brain_region,
        dielectric_properties,
        materials,
        geometry.encapsulation_layers,
        complex_data=settings["EQSMode"],
        dti_image=dti_image,
    )

    time_1 = time.time()
    timings["ConductivityCF"] = time_1 - time_0
    time_0 = time_1

    # save Mesh for StimSets
<<<<<<< HEAD
    if settings["StimSets"]:
=======
    if settings["StimSets"]["Active"]:
>>>>>>> 6abb7c15
        settings["Mesh"]["SaveMesh"] = True
        settings["Mesh"]["SavePath"] = "tmp_mesh"
        settings["Mesh"]["LoadPath"] = "tmp_mesh.vol.gz"
        settings["Mesh"]["LoadMesh"] = False
        # because of floating
        settings["Solver"]["PreconditionerKwargs"] = {"coarsetype": "local"}
    # run in parallel
    with ngsolve.TaskManager():
        solver = prepare_solver(settings)
        volume_conductor = prepare_volume_conductor_model(
            settings, geometry, conductivity, solver
        )
        frequency_domain_signal = prepare_stimulation_signal(settings)
<<<<<<< HEAD
        if not settings["StimSets"]:
=======
        if not settings["StimSets"]["Active"]:
>>>>>>> 6abb7c15
            vcm_timings = run_volume_conductor_model(
                settings, volume_conductor, frequency_domain_signal
            )
            _logger.info("Volume conductor timings:\n" f"{pprint.pformat(vcm_timings)}")
        else:
            # mesh was saved already
            settings["Mesh"]["SaveMesh"] = False
            settings["Mesh"]["LoadMesh"] = True
            run_stim_sets(
                settings, geometry, conductivity, solver, frequency_domain_signal
            )

    time_1 = time.time()
    timings["VolumeConductor"] = time_1 - time_0
    time_0 = time_1

    # run PAM
    if settings["PathwayFile"] is not None:
<<<<<<< HEAD
        run_PAM(settings)

    time_1 = time.time()
    timings["PAM"] = time_1 - time_0
=======
        _logger.info("Please compute the pathway activation separately.")
        # commented because of interaction with Lead-DBS
        """
        if settings["StimSets"]["Active"]:
            _logger.info(
                "No PAM run because you specified StimSets."
                "Compute the pathway activation separately."
            )
        elif settings["CalcAxonActivation"] is False:
            _logger.info("Axon activation is not computed.")
        else:
            run_PAM(settings)
            time_1 = time.time()
            timings["PAM"] = time_1 - time_0
        """
>>>>>>> 6abb7c15

    _logger.info(f"Timings:\n {pprint.pformat(timings)}")

    # write success file
    open(
        os.path.join(
            settings["StimulationFolder"], "success_" + settings["FailFlag"] + ".txt"
        ),
        "w",
    ).close()
    os.remove(
        os.path.join(
            settings["StimulationFolder"], "fail_" + settings["FailFlag"] + ".txt"
        )
    )
    _logger.info("Process Completed")


if __name__ == "__main__":
    main()<|MERGE_RESOLUTION|>--- conflicted
+++ resolved
@@ -20,10 +20,6 @@
     prepare_solver,
     prepare_stimulation_signal,
     prepare_volume_conductor_model,
-<<<<<<< HEAD
-    run_PAM,
-=======
->>>>>>> 6abb7c15
     run_stim_sets,
     run_volume_conductor_model,
     set_contact_and_encapsulation_layer_properties,
@@ -161,11 +157,7 @@
     time_0 = time_1
 
     # save Mesh for StimSets
-<<<<<<< HEAD
-    if settings["StimSets"]:
-=======
     if settings["StimSets"]["Active"]:
->>>>>>> 6abb7c15
         settings["Mesh"]["SaveMesh"] = True
         settings["Mesh"]["SavePath"] = "tmp_mesh"
         settings["Mesh"]["LoadPath"] = "tmp_mesh.vol.gz"
@@ -179,11 +171,7 @@
             settings, geometry, conductivity, solver
         )
         frequency_domain_signal = prepare_stimulation_signal(settings)
-<<<<<<< HEAD
-        if not settings["StimSets"]:
-=======
         if not settings["StimSets"]["Active"]:
->>>>>>> 6abb7c15
             vcm_timings = run_volume_conductor_model(
                 settings, volume_conductor, frequency_domain_signal
             )
@@ -202,12 +190,6 @@
 
     # run PAM
     if settings["PathwayFile"] is not None:
-<<<<<<< HEAD
-        run_PAM(settings)
-
-    time_1 = time.time()
-    timings["PAM"] = time_1 - time_0
-=======
         _logger.info("Please compute the pathway activation separately.")
         # commented because of interaction with Lead-DBS
         """
@@ -223,7 +205,6 @@
             time_1 = time.time()
             timings["PAM"] = time_1 - time_0
         """
->>>>>>> 6abb7c15
 
     _logger.info(f"Timings:\n {pprint.pformat(timings)}")
 
