# Copyright 2023, 2024 Konstantin Butenko, Shruthi Chakravarthy
# Copyright 2023, 2024 Jan Philipp Payonk, Julius Zimmermann
# SPDX-License-Identifier: GPL-3.0-or-later

import json
import logging
import os

import numpy as np

from ossdbs.axon_processing import MRG2002, McNeal1976
from ossdbs.dielectric_model import (
    default_dielectric_parameters,
    dielectric_model_parameters,
    dielectric_models,
)
from ossdbs.electrodes import ELECTRODE_MODELS, ELECTRODE_PARAMETERS, ELECTRODES
from ossdbs.fem import (
    PRECONDITIONERS,
    SOLVERS,
    Mesh,
    VolumeConductor,
    VolumeConductorFloating,
    VolumeConductorFloatingImpedance,
    VolumeConductorNonFloating,
)
from ossdbs.model_geometry import BoundingBox, BrainGeometry, ModelGeometry
from ossdbs.point_analysis import Lattice, Pathway, VoxelLattice
from ossdbs.stimulation_signals import (
    FrequencyDomainSignal,
    RectangleSignal,
    TimeDomainSignal,
    TrapezoidSignal,
    TriangleSignal,
)
from ossdbs.utils.nifti1image import DiffusionTensorImage, MagneticResonanceImage

_logger = logging.getLogger(__name__)


def create_bounding_box(box_parameters: dict) -> BoundingBox:
    """Create a bounding box around a domain in space.

    Notes
    -----
    `box_parameters` need to contain the center (three coordinates,
    all following the style `x[mm]` (and similar for y and z-component))
    and the outer dimensions.
    """
    input_s = box_parameters["Dimension"]
    input_c = box_parameters["Center"]
    shape = (input_s["x[mm]"], input_s["y[mm]"], input_s["z[mm]"])
    center = (input_c["x[mm]"], input_c["y[mm]"], input_c["z[mm]"])
    start = center - np.divide(shape, 2)
    end = start + shape
    return BoundingBox(tuple(start), tuple(end))


def generate_electrodes(settings: dict):
    """Generate an OCC electrode model from the settings dict."""
    _logger.info("Generate electrode geometries")
    electrodes = []
    for electrode_parameters in settings["Electrodes"]:
        name = electrode_parameters["Name"]
        direction = (
            electrode_parameters["Direction"]["x[mm]"],
            electrode_parameters["Direction"]["y[mm]"],
            electrode_parameters["Direction"]["z[mm]"],
        )
        rotation = electrode_parameters["Rotation[Degrees]"]
        position = (
            electrode_parameters["TipPosition"]["x[mm]"],
            electrode_parameters["TipPosition"]["y[mm]"],
            electrode_parameters["TipPosition"]["z[mm]"],
        )

        # Implemented custom electrodes without using custom_electrodes.py
        if "Custom" in name:
            electrode_model = ELECTRODE_MODELS[name]
            parameter_class = ELECTRODE_PARAMETERS[electrode_model.__name__]
            custom_list = electrode_parameters["CustomParameters"]
            electrode = electrode_model(
                parameters=parameter_class(**custom_list),
                direction=direction,
                position=position,
                rotation=rotation,
            )

        else:
            electrode_type = ELECTRODES[name]
            electrode = electrode_type(
                direction=direction,
                position=position,
                rotation=rotation,
            )

        if "EncapsulationLayer" in electrode_parameters:
            electrode.encapsulation_thickness = electrode_parameters[
                "EncapsulationLayer"
            ]["Thickness[mm]"]
        electrodes.append(electrode)

    if settings["ExportElectrode"]:
        n_electrode = 0
        for electrode in electrodes:
            n_electrode = n_electrode + 1
            electrode.export_electrode(
                settings["OutputPath"], settings["BrainRegion"], n_electrode
            )

    return electrodes


def prepare_dielectric_properties(settings: dict) -> dict:
    """Return dictionary with dielectric properties for each tissue."""
    _logger.info("Prepare dielectric model")
    dielectric_settings = settings["DielectricModel"]
    model_type = dielectric_settings["Type"]
    custom_parameters = dielectric_settings["CustomParameters"]

    # create empty dict for collection of dielectric models
    dielectric_properties = {}
    dielectric_model = dielectric_models[model_type]
    parameter_template = dielectric_model_parameters[model_type]
    default_parameters = default_dielectric_parameters[model_type]
    for material in settings["MaterialDistribution"]["MRIMapping"]:
        if custom_parameters is not None:
            model_parameters = parameter_template(**custom_parameters[material])
        else:
            model_parameters = default_parameters[material]
        dielectric_properties[material] = dielectric_model(model_parameters)
    return dielectric_properties


def generate_brain_model(settings):
    """Generate OCC brain model."""
    brain_region_parameters = settings["BrainRegion"]
    brain_shape = brain_region_parameters["Shape"]
    brain_region = create_bounding_box(brain_region_parameters)
    brain_model = BrainGeometry(brain_shape, brain_region)
    return brain_model


def generate_model_geometry(settings):
    """Generate a full geometry comprising brain and electrodes."""
    brain = generate_brain_model(settings)
    electrodes = generate_electrodes(settings)
    model_geometry = ModelGeometry(brain, electrodes)
    return model_geometry


def set_contact_and_encapsulation_layer_properties(settings, model_geometry):
    """Update boundary and material values on contacts and encapsulation layers."""
    _logger.info("Set values on contacts and encapsulation layers")
    electrode_settings = settings["Electrodes"]
    offset = 0
    for idx, new_parameters in enumerate(electrode_settings):
        _logger.debug(f"Update Electrode {idx} with settings {new_parameters}")
        if "Contacts" in new_parameters:
            for contact_info in new_parameters["Contacts"]:
                contact_idx = offset + contact_info["Contact_ID"]
                # contacts are zero-indexed in the model_geometry
                model_geometry.update_contact(contact_idx - 1, contact_info)
            offset += model_geometry.electrodes[idx].n_contacts
        if "EncapsulationLayer" in new_parameters:
            # encapsulation layer is one-indexed in the model_geometry
            _logger.debug(f"Updating encapsulation layer {idx + 1}")
            encap_idx = model_geometry.get_encapsulation_layer_index(
                f"EncapsulationLayer_{idx + 1}"
            )
            _logger.debug(f"Encapsulation layer has index {encap_idx}")
            if encap_idx != -1:
                _logger.info("Updating encapsulation layer properties")
                model_geometry.update_encapsulation_layer(
                    encap_idx, new_parameters["EncapsulationLayer"]
                )
    if "Surfaces" in settings:
        for surface in settings["Surfaces"]:
            idx = model_geometry.get_contact_index(surface["Name"])
            if idx == -1:
                raise ValueError(
                    "Surface {} not part of the geometry".format(surface["Name"])
                )
            model_geometry.update_contact(idx, surface)


def set_custom_mesh_sizes(settings, model_geometry):
    """Update the mesh sizes."""
    model_geometry.set_mesh_sizes(settings["Mesh"]["MeshSize"])


def generate_mesh(settings):
    """Generate a mesh from settings.

    Notes
    -----
    Attention! This mesh is not yet curved!
    """
    model_geometry = generate_model_geometry(settings)
    set_contact_and_encapsulation_layer_properties(settings, model_geometry)
    if "MeshSize" in settings["Mesh"]:
        set_custom_mesh_sizes(settings, model_geometry)

    mesh_settings = settings["Mesh"]
    mesh_order = 1

    mesh = Mesh(model_geometry.geometry, mesh_order)
    if mesh_settings["LoadMesh"]:
        mesh.load_mesh(mesh_settings["LoadPath"])
        return mesh

    if "MeshingHypothesis" in mesh_settings:
        mesh_hypothesis = mesh_settings["MeshingHypothesis"]
    else:
        mesh_hypothesis = {"Type": "Default"}
    mesh.generate_mesh(mesh_hypothesis)
    if mesh_settings["SaveMesh"]:
        mesh.save(mesh_settings["SavePath"])
    return mesh


def prepare_solver(settings):
    """Set up solver and preconditioner."""
    _logger.info("Preparing solver")
    parameters = settings["Solver"]
    solver_type = parameters["Type"]
    solver = SOLVERS[solver_type]
    preconditioner_kwargs = parameters["PreconditionerKwargs"]
    preconditioner = PRECONDITIONERS[parameters["Preconditioner"]](
        **preconditioner_kwargs
    )

    return solver(
        precond_par=preconditioner,
        maxsteps=parameters["MaximumSteps"],
        precision=parameters["Precision"],
    )


def generate_point_models(settings: dict):
    """Generate a list of point models."""
    point_models = []
    if settings["PointModel"]["Pathway"]["Active"]:
        file_name = settings["PointModel"]["Pathway"]["FileName"]
        _logger.info(f"Import neuron geometries stored in {file_name}")
        point_models.append(Pathway(file_name))
    if settings["PointModel"]["Lattice"]["Active"]:
        shape_par = settings["PointModel"]["Lattice"]["Shape"]
        shape = shape_par["x"], shape_par["y"], shape_par["z"]
        center_par = settings["PointModel"]["Lattice"]["Center"]
        center = center_par["x[mm]"], center_par["y[mm]"], center_par["z[mm]"]
        dir_par = settings["PointModel"]["Lattice"]["Direction"]
        direction = dir_par["x[mm]"], dir_par["y[mm]"], dir_par["z[mm]"]
        distance = settings["PointModel"]["Lattice"]["PointDistance[mm]"]
        collapse_vta = settings["PointModel"]["Lattice"]["CollapseVTA"]

        point_models.append(
            Lattice(
                shape=shape,
                center=center,
                distance=distance,
                direction=direction,
                collapse_vta=collapse_vta,
            )
        )

    if settings["PointModel"]["VoxelLattice"]["Active"]:
        _logger.info("from voxel lattice")
        center_par = settings["PointModel"]["Lattice"]["Center"]
        center = center_par["x[mm]"], center_par["y[mm]"], center_par["z[mm]"]
        mri_image = MagneticResonanceImage(settings["MaterialDistribution"]["MRIPath"])
        affine = mri_image.affine
        header = mri_image.header
        shape_par = settings["PointModel"]["VoxelLattice"]["Shape"]
        shape = np.array([shape_par["x"], shape_par["y"], shape_par["z"]])
        point_models.append(VoxelLattice(center, affine, shape, header))
    return point_models


def generate_meshsize_file_from_neuron_grid():
    """Use point grid to specify mesh sizes."""
    raise NotImplementedError("Not yet supported")


def generate_signal(settings) -> TimeDomainSignal:
    """Generate a time-domain signal (waveform)."""
    signal_settings = settings["StimulationSignal"]
    signal_type = signal_settings["Type"]
    if signal_type == "Rectangle":
        signal = RectangleSignal(
            signal_settings["Frequency[Hz]"],
            1e-6 * signal_settings["PulseWidth[us]"],
            1e-6 * signal_settings["InterPulseWidth[us]"],
            1e-6 * signal_settings["CounterPulseWidth[us]"],
            signal_settings["CounterAmplitude"],
        )
    elif signal_type == "Triangle":
        signal = TriangleSignal(
            signal_settings["Frequency[Hz]"],
            1e-6 * signal_settings["PulseWidth[us]"],
            1e-6 * signal_settings["InterPulseWidth[us]"],
            1e-6 * signal_settings["CounterPulseWidth[us]"],
            signal_settings["CounterAmplitude"],
        )
    elif signal_type == "Trapezoid":
        signal = TrapezoidSignal(
            signal_settings["Frequency[Hz]"],
            1e-6 * signal_settings["PulseWidth[us]"],
            1e-6 * signal_settings["InterPulseWidth[us]"],
            1e-6 * signal_settings["CounterPulseWidth[us]"],
            1e-6 * signal_settings["PulseTopWidth[us]"],
            signal_settings["CounterAmplitude"],
        )
    signal.plot_time_domain_signal(
        signal_settings["CutoffFrequency"], settings["OutputPath"]
    )
    return signal


def prepare_volume_conductor_model(
    settings, model_geometry, conductivity, solver
) -> VolumeConductor:
    """Prepare the volume conductor model."""
    _logger.info("Generate volume conductor model")
    order = settings["FEMOrder"]

    mesh_parameters = settings["Mesh"]
    floating_mode = model_geometry.get_floating_mode()
    if floating_mode == "Floating":
        _logger.debug("Floating mode selected")
        return VolumeConductorFloating(
            model_geometry,
            conductivity,
            solver,
            order,
            mesh_parameters,
        )

    elif floating_mode == "FloatingImpedance":
        _logger.debug("FloatingImpedance mode selected")
        return VolumeConductorFloatingImpedance(
            model_geometry,
            conductivity,
            solver,
            order,
            mesh_parameters,
        )
    _logger.debug("Non floating mode selected")
    return VolumeConductorNonFloating(
        model_geometry,
        conductivity,
        solver,
        order,
        mesh_parameters,
    )


def prepare_stimulation_signal(settings) -> FrequencyDomainSignal:
    """Prepare the frequency-domain representation of stimulation signal."""
    signal_settings = settings["StimulationSignal"]
    signal_type = signal_settings["Type"]
    current_controlled = signal_settings["CurrentControlled"]
    octave_band_approximation = False
    if signal_type == "Multisine":
        frequencies = signal_settings["ListOfFrequencies"]
        fourier_coefficients = np.ones(len(frequencies))
        base_frequency = frequencies[0]
        cutoff_frequency = frequencies[0]
        signal_length = len(frequencies)
    else:
        spectrum_mode = signal_settings["SpectrumMode"]
        if spectrum_mode == "OctaveBand":
            octave_band_approximation = True

        signal = generate_signal(settings)
        cutoff_frequency = signal_settings["CutoffFrequency"]
        base_frequency = signal.frequency
        fft_frequencies, fft_coefficients = signal.get_fft_spectrum(cutoff_frequency)
        signal_length = len(fft_coefficients)
        # only use positive frequencies
        first_negative_freq = np.argwhere(fft_frequencies < 0)[0, 0]
        frequencies = fft_frequencies[:first_negative_freq]
        fourier_coefficients = fft_coefficients[:first_negative_freq]
        # even signal
        if signal_length % 2 == 0:
            frequencies = np.append(
                frequencies, -1.0 * fft_frequencies[first_negative_freq + 1]
            )
            fourier_coefficients = np.append(
                fourier_coefficients,
                np.conjugate(fft_coefficients[first_negative_freq + 1]),
            )

    frequency_domain_signal = FrequencyDomainSignal(
        frequencies=frequencies,
        amplitudes=fourier_coefficients,
        current_controlled=current_controlled,
        base_frequency=base_frequency,
        cutoff_frequency=cutoff_frequency,
        signal_length=signal_length,
        octave_band_approximation=octave_band_approximation,
    )
    return frequency_domain_signal


def run_volume_conductor_model(settings, volume_conductor, frequency_domain_signal):
    """TODO document.


    Notes
    -----
    Run at all frequencies.
    If the mode is multisine, a provided list of frequencies is used.
    """
    _logger.info("Run volume conductor model")
    volume_conductor.output_path = settings["OutputPath"]
    _logger.info(f"Output path set to: {volume_conductor.output_path}")

    out_of_core = settings["OutOfCore"]
    compute_impedance = False
    if "ComputeImpedance" in settings:
        if settings["ComputeImpedance"]:
            _logger.info("Will compute impedance at each frequency")
            compute_impedance = True
    if "ExportVTK" in settings:
        export_vtk = settings["ExportVTK"]
        if export_vtk:
            _logger.info("Will export solution to VTK")
    else:
        export_vtk = False
    if "ExportFrequency" in settings:
        export_frequency = settings["ExportFrequency"]
        if export_frequency is not None:
            _logger.info(f"Set custom export frequency to {export_frequency}.")

    point_models = generate_point_models(settings)

    vcm_timings = volume_conductor.run_full_analysis(
        frequency_domain_signal,
        compute_impedance,
        export_vtk,
        point_models=point_models,
        activation_threshold=settings["ActivationThresholdVTA"],
        out_of_core=out_of_core,
        export_frequency=export_frequency,
        adaptive_mesh_refinement=settings["AdaptiveMeshRefinement"],
    )
    return vcm_timings


def run_stim_sets(settings, geometry, conductivity, solver, frequency_domain_signal):
    """TODO document.

    Notes
    -----
    Run at all frequencies.
    If the mode is multisine, a provided list of frequencies is used.
    """
    _logger.info("Run StimSets volume conductor model")

    out_of_core = settings["OutOfCore"]
    if not frequency_domain_signal.current_controlled:
        _logger.warning(
            "StimSets requires current-controlled stimulation"
            ", thus the setting was switched on"
        )
    # no vtk export
    export_vtk = False
    # no intermediate exports
    export_frequency = None
    # no VTA analysis
    activation_threshold = None
    # prepare point model
    point_models = generate_point_models(settings)

    ground_contact = None
    for contact in geometry.contacts:
        if np.isclose(contact.current, -1) and contact.active:
            ground_contact = contact.name
            _logger.info(f"Will skip ground contact {contact.name}")
    if ground_contact is None:
        raise ValueError(
            "No ground contact set. " "Choose one active contact with current -1."
        )
    for contact in geometry.contacts:
        if contact.name == ground_contact:
            continue
        # set current contact active, all other passive
        for upd_contact in geometry.contacts:
            # reset all voltages
            contact_idx = geometry.get_contact_index(upd_contact.name)
            geometry.update_contact(contact_idx, {"Voltage[V]": 0.0})
            # don't change ground
            if upd_contact.name == ground_contact:
                continue
            active = False
            floating = True
            current = 0.0
            if contact.name == upd_contact.name:
                active = True
                floating = False
                current = 1.0
            # write new contact settings
            geometry.update_contact(
                contact_idx,
                {"Floating": floating, "Active": active, "Current[A]": current},
            )
        volume_conductor = prepare_volume_conductor_model(
            settings, geometry, conductivity, solver
        )
        _logger.info(f"Running with contacts:\n{volume_conductor.contacts}")

        volume_conductor.output_path = settings["OutputPath"] + contact.name
        vcm_timings = volume_conductor.run_full_analysis(
            frequency_domain_signal,
            export_vtk=export_vtk,
            point_models=point_models,
            activation_threshold=activation_threshold,
            out_of_core=out_of_core,
            export_frequency=export_frequency,
        )
        _logger.info(f"Timing for contact {contact.name}: {vcm_timings}")


def load_images(settings):
    """Load MRI and DTI images."""
    _logger.info("Load MRI image")
    mri_path = settings["MaterialDistribution"]["MRIPath"]
    _logger.debug(f"Input path: {mri_path}")
    mri_image = MagneticResonanceImage(mri_path)
    dti_image = None
    if settings["MaterialDistribution"]["DiffusionTensorActive"]:
        _logger.info("Load DTI image")
        dti_image = DiffusionTensorImage(settings["MaterialDistribution"]["DTIPath"])
    return mri_image, dti_image


def run_PAM(settings):
    """Run pathway activation analysis."""
    _logger.info("Running PAM")
    pathway_file = settings["PathwayFile"]
    pathway_solution_dir = settings["OutputPath"]
    time_domain_solution = os.path.join(
        settings["OutputPath"], "oss_time_result_PAM.h5"
    )
    with open(pathway_file) as fp:
        pathways_dict = json.load(fp)

    model_type = pathways_dict["Axon_Model_Type"]

    if "MRG2002" in model_type:
        neuron_model = MRG2002(pathways_dict, pathway_solution_dir)
    elif "McNeal1976" in model_type:
        neuron_model = McNeal1976(pathways_dict, pathway_solution_dir)
    else:
        raise NotImplementedError(f"Model {model_type} not yet implemented.")

<<<<<<< HEAD
    neuron_model.load_solution(time_domain_solution)
    neuron_model.process_pathways(scaling=1.0, scaling_index=None)
=======
    if settings["StimSets"]["Active"]:

        # files to load individual solutions from
        time_domain_solution_files = []

        if settings["StimSets"]["StimSetsFile"] is not None:
            _logger.info("Load current vectors form file.")
            stim_protocols = np.genfromtxt(
                settings["StimSets"]["StimSetsFile"],
                dtype=float,
                delimiter=",",
                names=True,
            )
            n_stim_protocols = stim_protocols.shape[0]
            n_contacts = len(list(stim_protocols[0]))
        else:
            if settings["CurrentVector"] is None:
                raise ValueError("Provide either a StimSetsFile or " "a CurrentVector")
            n_stim_protocols = 1
            # load current from input file
            stim_protocols = [settings["CurrentVector"]]
            # assign contacts
            n_contacts = len(stim_protocols[0])

        # load unit solutions once
        _logger.info("Load unit solutions")
        for contact_i in range(n_contacts):
            time_domain_solution_files.append(
                os.path.join(
                    settings["OutputPath"] + f"E1C{contact_i + 1}",
                    "oss_time_result_PAM.h5",
                )
            )
        neuron_model.load_unit_solutions(time_domain_solution_files)

        # go through stimulation protocols
        _logger.info("Running stimulation protocols")
        for protocol_i in range(n_stim_protocols):
            # get the scaling vector for the current
            scaling_vector = list(stim_protocols[protocol_i])
            # swap NaNs to zero current
            scaling_vector = [0 if np.isnan(x) else x for x in scaling_vector]

            neuron_model.superimpose_unit_solutions(scaling_vector)
            # when using optimizer, scaling_index should be provided externally
            neuron_model.process_pathways(
                scaling=settings["Scaling"], scaling_index=protocol_i
            )
    else:
        neuron_model.load_solution(time_domain_solution)
        neuron_model.process_pathways(
            scaling=settings["Scaling"],
            scaling_index=settings["ScalingIndex"],
        )
>>>>>>> 6abb7c15
<|MERGE_RESOLUTION|>--- conflicted
+++ resolved
@@ -555,10 +555,6 @@
     else:
         raise NotImplementedError(f"Model {model_type} not yet implemented.")
 
-<<<<<<< HEAD
-    neuron_model.load_solution(time_domain_solution)
-    neuron_model.process_pathways(scaling=1.0, scaling_index=None)
-=======
     if settings["StimSets"]["Active"]:
 
         # files to load individual solutions from
@@ -612,5 +608,4 @@
         neuron_model.process_pathways(
             scaling=settings["Scaling"],
             scaling_index=settings["ScalingIndex"],
-        )
->>>>>>> 6abb7c15
+        )