--- conflicted
+++ resolved
@@ -331,11 +331,6 @@
 
     if "ExportVTK" in settings:
         if settings["ExportVTK"]:
-<<<<<<< HEAD
-            u = FieldSolution(volume_conductor.potential, "potential",
-                              volume_conductor.mesh.ngsolvemesh, False)
-            u.save("test_potenital")
-=======
             # TODO check at which freq it saves results
             FieldSolution(volume_conductor.potential,
                           "potential",
@@ -351,7 +346,6 @@
                           "conductivity",
                           volume_conductor.mesh.ngsolvemesh,
                           False).save("conductivity")
->>>>>>> 0755b3ac
 
     if compute_impedance:
         return volume_conductor.impedances
