{
    "CaseGrounding":
        {
            "Active": true,
            "Voltage[V]": 0
        },
    "DiffusionTensorImage":
        {
            "Path": ""
        },
    "Electrodes": 
        [
            {
            "Name": "MicroProbesCustomRodent",
            "Rotation[Degrees]": 6.412,
            "Direction": {"x[mm]": 0,
                          "y[mm]": 0,
                          "z[mm]": 1},
            "Position": {"x[mm]": 22.95,
                         "y[mm]": 11.35,
                         "z[mm]": 7.95},
            "Contact_1": {"Active": true,
                          "Voltage[V]": 1.0,
                          "Floating": false,
                          "ImpedanceFloating": false,
                          "SurfaceImpedane[Ohmm]": 1.0},
            "Contact_2": {"Active": false,
                          "Voltage[V]": 0.0},
            "Contact_3": {"Active": false,
                          "Voltage[V]": 0.0},
            "Contact_4": {"Active": false,
                          "Voltage[V]": 0.0},
            "Contact_5": {"Active": false,
                          "Voltage[V]": 0.0},
            "Contact_6": {"Active": false,
                          "Voltage[V]": 0.0},
            "Contact_7": {"Active": false,
                          "Voltage[V]": 0.0},
            "Contact_8": {"Active": false,
                          "Voltage[V]": 0.0}
            }
        ],

    "Floating": {
<<<<<<< HEAD
        
=======
        "Active": false,
        "FloatingImpedance": false
>>>>>>> 870ec8a9
    }, 


    "EQSMode": false,
    "MaterialDistribution":
        {
            "MaterialCoding": 
            {
                "Unknown": 0,
                "GrayMatter": 1,
                "WhiteMatter": 2,
                "CerebrospinalFluid": 3
            },
            "MRIPath": "./input_files/segmask.nii"
        },
    "Mesh": 
        {
            "LoadMesh": false,
            "LoadPath": "",
            "MeshElementOrder": 2,
            "SaveMesh": false
        },
    "OutputPath": "test_result",
    "RegionOfInterest":
        {
            "Active": true,
            "Center": {"x[mm]": 22.95,
                       "y[mm]": 11.35,
                       "z[mm]": 7.95},
            "Shape": {"x[mm]": 20.0,
                      "y[mm]": 20.0,
                      "z[mm]": 20.0}
        },
    "SpectrumMode": "NoTruncation",
    "StimulationSignal":
        {
            "Type": "Rectangle",
            "Frequency[Hz]": 130.0,
            "PulseWidth[µs]": 60.0,
            "PulseTopWidth[µs]": 0.0
        }
}<|MERGE_RESOLUTION|>--- conflicted
+++ resolved
@@ -42,12 +42,8 @@
         ],
 
     "Floating": {
-<<<<<<< HEAD
-        
-=======
         "Active": false,
         "FloatingImpedance": false
->>>>>>> 870ec8a9
     }, 
 
 
